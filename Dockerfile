--- conflicted
+++ resolved
@@ -6,14 +6,8 @@
 
 # Compilation requires only the source code.
 COPY Cargo.toml Cargo.lock ./
-<<<<<<< HEAD
-COPY protocol protocol
-COPY worker worker
-COPY bot bot
+COPY crates crates
 RUN cargo chef prepare --recipe-path recipe.json
-=======
-COPY crates crates
->>>>>>> 881f30bb
 
 FROM chef AS builder
 
@@ -22,9 +16,7 @@
 RUN cargo chef cook --release --workspace --recipe-path recipe.json
 # Compilation requires only the source code.
 COPY Cargo.toml Cargo.lock ./
-COPY protocol protocol
-COPY worker worker
-COPY bot bot
+COPY crates crates
 RUN cargo build --release --workspace --config git-fetch-with-cli=true
 
 # ============ Run Stage ============
